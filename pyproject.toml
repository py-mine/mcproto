[tool.poetry]
name = "mcproto"
version = "0.0.1" # Versioning handled by poetry-dynamic-versioning
description = "Library providing easy interactions with minecraft servers"
authors = ["ItsDrike <itsdrike@protonmail.com>"]
license = "LGPL-3.0-or-later"
readme = "README.md"
repository = "https://github.com/py-mine/mcproto"
documentation = "https://mcproto.readthedocs.io/"
classifiers = [
  "Development Status :: 2 - Pre-Alpha",
  "Intended Audience :: Developers",
  "License :: OSI Approved :: GNU Lesser General Public License v3 or later (LGPLv3+)",
  "Natural Language :: English",
  "Operating System :: OS Independent",
  "Programming Language :: Python",
  "Programming Language :: Python :: 3",
  "Programming Language :: Python :: 3.9",
  "Programming Language :: Python :: 3.10",
  "Programming Language :: Python :: 3.11",
  "Programming Language :: Python :: 3.12",
  "Programming Language :: Python :: 3.13",
  "Topic :: Games/Entertainment",
  "Topic :: Software Development :: Libraries",
  "Topic :: Software Development :: Libraries :: Python Modules",
  "Topic :: System :: Networking",
  "Typing :: Typed",
]
include = ["CHANGELOG.md"]
packages = [{ include = "mcproto" }]

[tool.poetry.dependencies]
python = ">=3.9,<4"
asyncio-dgram = "^2.1.2"
typing-extensions = "^4.4.0"
httpx = "^0.24.1"
cryptography = ">=41.0.3,<44.0.0"
attrs = ">=23.2,<26.0"
packaging = ">=24.2,<26.0"

[tool.poetry.group.dev.dependencies]
pre-commit = ">=2.18.1,<5.0.0"
taskipy = "^1.10.4"

[tool.poetry.group.test.dependencies]
pytest = "^7.3.1"
pytest-asyncio = ">=0.21,<0.24"
pytest-cov = ">=3,<7"
pytest-httpx = { version = ">=0.23.1,<0.25.0", python = ">=3.9,<4" }

[tool.poetry.group.lint.dependencies]
ruff = ">=0.5.0"
slotscheck = ">=0.16.1,<0.20.0"
basedpyright = "^1.13.3"

[tool.poetry.group.release.dependencies]
towncrier = "^24.7.0"

[tool.poetry.group.release-ci]
optional = true

[tool.poetry.group.release-ci.dependencies]
poetry-dynamic-versioning = ">=1.4.0,<1.9"

[tool.poetry.group.docs.dependencies]
<<<<<<< HEAD
mkdocs = "^1.6.1"
mkdocs-material = "^9.5.30"
mike = "^2.1.2"
markdown-exec = { extras = ["ansi"], version = "^1.9.3" }
mkdocstrings-python-betterrefs = "^1.0.2"
towncrier = "^24.7.0"
=======
sphinx = ">=6.2.1,<8.0.0"
tomli = { version = "^2.0.1", python = "<3.11" }
m2r2 = "^0.3.3.post2"
packaging = ">=23.1,<26.0"
sphinx-autodoc-typehints = ">=1.23,<3.0"
sphinx-copybutton = "^0.5.2"
furo = ">=2022.12.7"
sphinxcontrib-towncrier = ">=0.3.2,<0.5.0"
pytest = "^7.3.1"                                # Required to import the gen_test_serializable function to list it in the docs
>>>>>>> 13398eec

[tool.poetry.group.docs-ci]
optional = true

[tool.poetry.group.docs-ci.dependencies]
poetry-dynamic-versioning = ">=1.4.0,<1.9"
taskipy = "^1.10.4"

[tool.basedpyright]
pythonPlatform = "All"
pythonVersion = "3.9"
typeCheckingMode = "all"

# Diagnostic behavior settings
strictListInference = false
strictDictionaryInference = false
strictSetInference = false
analyzeUnannotatedFunctions = true
strictParameterNoneValue = true
enableTypeIgnoreComments = true
deprecateTypingAliases = true      # only applies for python 3.9+
enableExperimentalFeatures = false
disableBytesTypePromotions = true

# Diagnostic rules
reportAny = false
reportExplicitAny = false
reportImplicitStringConcatenation = false
reportUnreachable = "hint"
reportUnusedParameter = "hint"
reportUnannotatedClassAttribute = false
reportUnknownArgumentType = false             # consider enabling
reportUnknownVariableType = false             # consider enabling
reportUnknownMemberType = false               # consider enabling
reportUnknownParameterType = false            # consider enabling
reportUnknownLambdaType = false               # consider enabling
reportMissingTypeStubs = "information"        # consider bumping to warning/error
reportUninitializedInstanceVariable = false   # until https://github.com/DetachHead/basedpyright/issues/491
reportIncompatibleUnannotatedOverride = false # until https://github.com/DetachHead/basedpyright/issues/1349
reportMissingParameterType = false            # ruff's flake8-annotations (ANN) already covers this + gives us more control

[tool.ruff]
target-version = "py39"
line-length = 119

[tool.ruff.lint]
select = ["ALL"]

ignore = [
  "C90", # mccabe
  "FBT", # flake8-boolean-trap
  "CPY", # flake8-copyright
  "EM",  # flake8-errmsg
  "SLF", # flake8-self
  "ARG", # flake8-unused-arguments
  "TD",  # flake8-todos
  "FIX", # flake8-fixme

  "D100", # Missing docstring in public module
  "D104", # Missing docstring in public package
  "D105", # Missing docstring in magic method
  "D107", # Missing docstring in __init__
  "D203", # Blank line required before class docstring
  "D213", # Multi-line summary should start at second line (incompatible with D212)
  "D301", # Use r""" if any backslashes in a docstring
  "D405", # Section name should be properly capitalized
  "D406", # Section name should end with a newline
  "D407", # Missing dashed underline after section
  "D408", # Section underline should be in the line following the section's name
  "D409", # Section underline should match the length of its name
  "D410", # Missing blank line after section
  "D411", # Missing blank line before section
  "D412", # No blank lines allowed between a section header and its content
  "D413", # Missing blank line after last section
  "D414", # Section has no content
  "D416", # Section name should end with a colon
  "D417", # Missing argument descrition in the docstring

  "ANN002", # Missing type annotation for *args
  "ANN003", # Missing type annotation for **kwargs
  "ANN204", # Missing return type annotation for special method
  "ANN401", # Dynamically typed expressions (typing.Any) disallowed

  "SIM102", # use a single if statement instead of nested if statements
  "SIM108", # Use ternary operator {contents} instead of if-else-block

  "TC001", # Move application imports used only for annotations into a type-checking block
  "TC002", # Move 3rd-party imports used only for annotations into a type-checking block
  "TC003", # Move standard library imports used only for annotations into a type-checking block

  "TD002", # Missing author in TODO
  "TD003", # Missing issue link on the line following this TODO

  "PT011",   # pytest.raises without match parameter is too broad # TODO: Unignore this
  "TRY003",  # No f-strings in raise statements
  "EM101",   # No string literals in exception init
  "EM102",   # No f-strings in exception init
  "UP024",   # Using errors that alias OSError
  "PLR2004", # Using unnamed numerical constants
  "PGH003",  # Using specific rule codes in type ignores
  "E731",    # Don't asign a lambda expression, use a def
  "A005",    # Module name shadows a stdlib module

  # Redundant rules with ruff-format:
  "E111",   # Indentation of a non-multiple of 4 spaces
  "E114",   # Comment with indentation  of a non-multiple of 4 spaces
  "E117",   # Cheks for over-indented code
  "D206",   # Checks for docstrings indented with tabs
  "D300",   # Checks for docstring that use ''' instead of """
  "Q000",   # Checks of inline strings that use wrong quotes (' instead of ")
  "Q001",   # Multiline string that use wrong quotes (''' instead of """)
  "Q002",   # Checks for docstrings that use wrong quotes (''' instead of """)
  "Q003",   # Checks for avoidable escaped quotes ("\"" -> '"')
  "COM812", # Missing trailing comma (in multi-line lists/tuples/...)
  "COM819", # Prohibited trailing comma (in single-line lists/tuples/...)
  "ISC001", # Single line implicit string concatenation ("hi" "hey" -> "hihey")
  "ISC002", # Multi line implicit string concatenation
]

[tool.ruff.lint.extend-per-file-ignores]
"tests/*" = [
  "ANN",  # flake8-annotations
  "S101", # Use of assert
]
"docs/scripts/*" = [
  "INP",  # allow implicit namespace (pep 420)
  "T201", # allow prints
]
".github/scripts/*" = [
  "D",   # pydocstyle
  "INP", # allow implicit namespace (pep 420)
]

[tool.ruff.lint.isort]
order-by-type = false
case-sensitive = true
combine-as-imports = true

# Redundant rules with ruff-format
force-single-line = false       # forces all imports to appear on their own line
force-wrap-aliases = false      # Split imports with multiple members and at least one alias
lines-after-imports = -1        # The number of blank lines to place after imports
lines-between-types = 0         # Number of lines to place between "direct" and import from imports
split-on-trailing-comma = false # if last member of multiline import has a comma, don't fold it to single line

[tool.ruff.lint.pylint]
max-args = 20
max-branches = 20
max-returns = 20
max-statements = 250

[tool.ruff.lint.flake8-tidy-imports]
ban-relative-imports = "all"

[tool.ruff.format]
line-ending = "lf"

[tool.pytest.ini_options]
minversion = "6.0"
asyncio_mode = "auto"
testpaths = ["tests"]
addopts = "--strict-markers --cov --no-cov-on-fail"

[tool.coverage.report]
precision = 2
fail_under = 20
show_missing = true
skip_covered = false
skip_empty = false
sort = "cover"
exclude_lines = [
  "\\#\\s*pragma: no cover",
  "^\\s*if (typing\\.)?TYPE_CHECKING:",
  "^\\s*@(abc\\.)?abstractmethod",
  "^\\s*@(typing\\.)?overload",
  "^\\s*def __repr__\\(",
  "^\\s*class .*\\bProtocol\\):",
  "^\\s*raise NotImplementedError",
  "^\\s*return NotImplemented",
  "^\\s*\\.\\.\\.",
]

[tool.coverage.run]
relative_files = true
parallel = true
branch = true
timid = false
source = ["mcproto"]

[tool.towncrier]
package = "mcproto"
directory = "changes"
template = "changes/.template.rst"
ignore = [".template.rst"]
filename = "CHANGELOG.md"
issue_format = "[#{issue}](https://github.com/py-mine/mcproto/issues/{issue})"
orphan_prefix = "+" # Use '+' instead of number for fragments not connected to any PR
underlines = [2, 3] # We use this for heading levels (see template file)
type = [
  { name = "Breaking Changes", directory = "breaking", showcontent = true },
  { name = "Deprecation", directory = "deprecation", showcontent = true },
  { name = "Features", directory = "feature", showcontent = true },
  { name = "Bugfixes", directory = "bugfix", showcontent = true },
  { name = "Documentation Improvements", directory = "docs", showcontent = true },
  { name = "Internal Changes", directory = "internal", showcontent = true },
]

[tool.slotscheck]
strict-imports = true
require-superclass = true
require-subclass = true
exclude-modules = '''
(
  ^test  # ignore any tests
  |^.github/scripts  # Ignore any CI scripts
  |^mcproto\.utils\.version  # Dataclasses below python 3.10 don't support __slots__ due to default value fields being treated as classvars.
)
'''

[tool.taskipy.tasks]
precommit = "pre-commit install"
lint = "pre-commit run --all-files"
basedpyright = "basedpyright --warnings ."
ruff = "ruff check --fix ."
ruff-format = "ruff format ."
slotscheck = "slotscheck -m mcproto"
test = "pytest -v --failed-first"
retest = "pytest -v --last-failed"
test-nocov = "pytest -v --no-cov --failed-first"
retest-nocov = "pytest -v --no-cov --last-failed"
changelog-preview = "towncrier build --draft --version next"
docs = "mkdocs serve"

[tool.poetry-dynamic-versioning]
enable = true
bump = true
vcs = "git"
style = "pep440"

[build-system]
requires = ["poetry-core>=1.0.0", "poetry-dynamic-versioning"]
build-backend = "poetry.core.masonry.api"<|MERGE_RESOLUTION|>--- conflicted
+++ resolved
@@ -63,24 +63,12 @@
 poetry-dynamic-versioning = ">=1.4.0,<1.9"
 
 [tool.poetry.group.docs.dependencies]
-<<<<<<< HEAD
 mkdocs = "^1.6.1"
 mkdocs-material = "^9.5.30"
 mike = "^2.1.2"
 markdown-exec = { extras = ["ansi"], version = "^1.9.3" }
 mkdocstrings-python-betterrefs = "^1.0.2"
 towncrier = "^24.7.0"
-=======
-sphinx = ">=6.2.1,<8.0.0"
-tomli = { version = "^2.0.1", python = "<3.11" }
-m2r2 = "^0.3.3.post2"
-packaging = ">=23.1,<26.0"
-sphinx-autodoc-typehints = ">=1.23,<3.0"
-sphinx-copybutton = "^0.5.2"
-furo = ">=2022.12.7"
-sphinxcontrib-towncrier = ">=0.3.2,<0.5.0"
-pytest = "^7.3.1"                                # Required to import the gen_test_serializable function to list it in the docs
->>>>>>> 13398eec
 
 [tool.poetry.group.docs-ci]
 optional = true
