from __future__ import annotations

from abc import abstractmethod
from collections.abc import Iterator, Mapping, Sequence
from enum import IntEnum
from typing import ClassVar, Protocol, Union, cast, final, runtime_checkable

from attrs import define
from typing_extensions import Self, TypeAlias, override

from mcproto.buffer import Buffer
from mcproto.protocol.base_io import FLOAT_FORMATS_TYPE, INT_FORMATS_TYPE, StructFormat
from mcproto.types.abc import MCType
from mcproto.utils.abc import RequiredParamsABCMixin

__all__ = [
    "ByteArrayNBT",
    "ByteNBT",
    "CompoundNBT",
    "DoubleNBT",
    "EndNBT",
    "FloatNBT",
    "IntArrayNBT",
    "IntNBT",
    "ListNBT",
    "LongArrayNBT",
    "LongNBT",
    "NBTag",
    "NBTagConvertible",
    "NBTagType",
    "ShortNBT",
    "StringNBT",
]

"""
Implementation of the NBT (Named Binary Tag) format used in Minecraft as described in the NBT specification

Source : `Minecraft NBT Spec <https://web.archive.org/web/20110723210920/http://www.minecraft.net/docs/NBT.txt>`_

Named Binary Tag specification

NBT (Named Binary Tag) is a tag based binary format designed to carry large amounts of binary data with smaller
amounts of additional data.
An NBT file consists of a single GZIPped Named Tag of type TAG_Compound.

A Named Tag has the following format:

    byte tagType
    TAG_String name
    [payload]

* The tagType is a single byte defining the contents of the payload of the tag.
* The name is a descriptive name, and can be anything (eg "cat", "banana", "Hello World!").
  The purpose for this name is to name tags so parsing is easier and can be made to only look for certain recognized
  tag names. Exception: If tagType is TAG_End, the name is skipped and assumed to be "".
* The [payload] varies by tagType.

Note that ONLY Named Tags carry the name and tagType data. Explicitly identified Tags (such as TAG_String)
only contains the payload.

.. seealso:: :class:`NBTagType`
"""

# region NBT Specification


class NBTagType(IntEnum):
    """Enumeration of the different types of NBT tags.

    See the documentation of the individual variants for more information.
    """

    END = 0
    """
    This tag is used to mark the end of a list. It doesn't carry any payload, and it cannot be named!

    If this type appears where a Named Tag is expected, the name is assumed to be ``""``.
    (In other words, this Tag is always just a single ``0x00`` byte when named, and nothing in all other cases)
    """

    BYTE = 1
    """A single signed byte (8 bits)."""

    SHORT = 2
    """A signed short (16 bits, big endian)."""

    INT = 3
    """A signed integer (32 bits, big endian)."""

    LONG = 4
    """A signed long (64 bits, big endian)."""

    FLOAT = 5
    """A floating point value (32 bits, big endian, IEEE 754-2008, binary32)."""

    DOUBLE = 6
    """A floating point value (64 bits, big endian, IEEE 754-2008, binary64)."""

    BYTE_ARRAY = 7
    """The payload is a TAG_Int representing the length, followed by an array of <length> bytes."""

    STRING = 8
    """
    The payload is a TAG_Short representing the length, followed by an array of <length> bytes,
    holding a string in UTF-8 format.
    """

    LIST = 9
    """
    The payload is a TAG_Byte representing the type of the items in the list,
    followed by a TAG_Int representing the length of the list,
    followed by an array of <length> NBTags.

    All the tags in the list must be of the same type.
    """

    COMPOUND = 10
    """
    A sequential list of Named Tags. This array keeps going until a TAG_End is found.

    * If there's a nested TAG_Compound within this tag, that one will also have a TAG_End,
      so simply reading until the next TAG_End will not work.
    * The names of the named tags have to be unique within each TAG_Compound.
    * The order of the tags is not guaranteed.
    """

    INT_ARRAY = 11
    """
    The payload is a TAG_Int representing the length, followed by an array of <length> TAG_Int elements.
    """

    LONG_ARRAY = 12
    """The payload is a TAG_Int representing the length, followed by an array of <length> TAG_Long elements."""


PayloadType: TypeAlias = Union[
    int,
    float,
    bytes,
    str,
    "NBTag",
    "Sequence[PayloadType]",
    "Mapping[str, PayloadType]",
]
"""Represents the type of a payload that can be stored in an NBT tag."""


@runtime_checkable
class NBTagConvertible(Protocol):
    """Protocol for objects that can be converted to an NBT tag."""

    __slots__ = ()

    def to_nbt(self, name: str = "") -> NBTag:
        """Convert the object to an NBT tag.

        :param name: The name of the tag.
        :return: The NBT tag created from the object.
        """
        raise NotImplementedError("Derived classes need to implement this method.")


FromObjectType: TypeAlias = Union[
    int,
    float,
    bytes,
    str,
    "NBTagConvertible",
    "Sequence[FromObjectType]",
    "Mapping[str, FromObjectType]",
]
"""Represents any object holding some data that can be converted to an NBT tag(s)."""

FromObjectSchema: TypeAlias = Union[
    "type[NBTag]",
    "type[NBTagConvertible]",
    "Sequence[FromObjectSchema]",
    "Mapping[str, FromObjectSchema]",
]
"""Represents the type of a schema, used to define how an object should be converted to an NBT tag(s)."""


class NBTag(MCType, NBTagConvertible):
    """Base class for NBT tags.

    In MC v1.20.2+ the type and name of the root tag is not written to the buffer, and unless specified,
    the type of the tag is assumed to be TAG_Compound.
    """

    __slots__ = ("name", "payload")

    @override  # Add some extra kwargs to control serialization
    def serialize(self, with_type: bool = True, with_name: bool = True) -> Buffer:
        """Serialize the NBT tag to a new buffer.

        :param with_type:
            Whether to include the type of the tag in the serialization. (Passed to :meth:`_write_header`)
        :param with_name:
            Whether to include the name of the tag in the serialization. (Passed to :meth:`_write_header`)
        :return: The buffer containing the serialized NBT tag.

        .. note:: The ``with_type`` and ``with_name`` parameters only control the first level of serialization.
        """
        buf = Buffer()
        self.serialize_to(buf, with_name=with_name, with_type=with_type)
        return buf

    @override
    @classmethod
    def deserialize(cls, buf: Buffer, with_name: bool = True, with_type: bool = True) -> NBTag:
        """Deserialize the NBT tag.

        :param buf: The buffer to read from.
        :param with_name: Whether to read the name of the tag. (Passed to :meth:`_read_header`)
        :param with_type: Whether to read the type of the tag. (Passed to :meth:`_read_header`)
        :return:
            The deserialized NBT tag.

            This tag will be an instance of the class, that is associated with the tag type
            obtained from :meth:`_read_header` (see: :const:`ASSOCIATED_TYPES`).
        """
        name, tag_type = cls._read_header(buf, with_name=with_name, read_type=with_type)

        tag_class = ASSOCIATED_TYPES[tag_type]
        if cls not in (NBTag, tag_class):
            raise TypeError(f"Expected a {cls.__name__} tag, but found a different tag ({tag_class.__name__}).")

        tag = tag_class.read_from(buf, with_type=False, with_name=False)
        tag.name = name
        return tag

    @override
    @abstractmethod
    def serialize_to(self, buf: Buffer, with_type: bool = True, with_name: bool = True) -> None:
        """Serialize the NBT tag to a buffer.

        :param buf: The buffer to write to.
        :param with_type: Whether to include the type of the tag in the serialization.
        :param with_name: Whether to include the name of the tag in the serialization.

        .. seealso:: :meth:`serialize`
        """
        raise NotImplementedError

    @classmethod
    @abstractmethod
    def read_from(cls, buf: Buffer, with_type: bool = True, with_name: bool = True) -> NBTag:
        """Read the NBT tag from the buffer.

        Implementation shortcut used in :meth:`deserialize`. (Subclasses can override this, avoiding some
        repetition when compared to overriding ``deserialize`` directly.)
        """
        raise NotImplementedError

    def _write_header(self, buf: Buffer, with_type: bool = True, with_name: bool = True) -> None:
        """Write the header of the NBT tag to the buffer.

        :param buf: The buffer to write to.
        :param with_type: Whether to include the type of the tag in the serialization.
        :param with_name: Whether to include the name of the tag in the serialization.
        """
        if with_type:
            tag_type = _get_tag_type(self)
            buf.write_value(StructFormat.BYTE, tag_type.value)
        if with_name and self.name:
            StringNBT(self.name).serialize_to(buf, with_type=False, with_name=False)

    @classmethod
    def _read_header(cls, buf: Buffer, read_type: bool = True, with_name: bool = True) -> tuple[str, NBTagType]:
        """Read the header of the NBT tag.

        :param buf: The buffer to read from.
        :param read_type: Whether to read the type of the tag from the buffer.
            * If ``True``, the tag type will be read from the buffer
            * If ``False`` and called from a subclass, the tag type will be inferred from the subclass.
            * If ``False`` and called from the base class, the tag type will be TAG_Compound.
        :param with_name: Whether to read the name of the tag. If set to ``False``, the tag will have the name ``""``.

        :return: A tuple containing the name and the tag type.

        .. note::
            It is possible that this function reads nothing from the buffer if both ``with_name`` and
            ``read_type`` are set to ``False``.
        """
        if read_type:
            try:
                tag_type = NBTagType(buf.read_value(StructFormat.BYTE))
            except OSError as exc:
                raise IOError("Buffer is empty.") from exc
            except ValueError as exc:
                raise TypeError("Invalid tag type.") from exc
        else:
            tag_type = _get_tag_type(cls)

        if tag_type is NBTagType.END:
            return "", tag_type

        name = StringNBT.read_from(buf, with_type=False, with_name=False).value if with_name else ""

        return name, tag_type

    @staticmethod
    def from_object(data: FromObjectType, schema: FromObjectSchema, name: str = "") -> NBTag:
        """Create an NBT tag from a python object and a schema.

        :param data:
            The python object to create the NBT tag from.
        :param schema:
            The schema used to create the NBT tags.

            This is a description of the types of the ``data`` in the python object.
            It can be a subclass of :class:`NBTag` (e.g. :class:`IntNBT`, :class:`StringNBT`, :class:`CompoundNBT`,
            etc.), a :class:`dict`, a :class:`list`, a :class:`tuple`, or a class that has a `to_nbt` method.

            Example of schema:

            .. code-block:: python

                schema = {
                    "string": StringNBT,
                    "list_of_floats": [FloatNBT],
                    "list_of_compounds": [{
                        "key": StringNBT,
                        "value": IntNBT,
                    }],
                    "list_of_lists": [[IntNBT], [StringNBT]],
                }

            This would be translated into a :class:`CompoundNBT`.
        :param name: The name of the NBT tag.
        :return: The NBT tag created from the python object.
        """
        # Case 0 : schema is an object with a `to_nbt` method (could be a subclass of NBTag for all we know, as long
        # as the data is an instance of the schema it will work)
        if isinstance(schema, type) and hasattr(schema, "to_nbt") and isinstance(data, schema):
            return data.to_nbt(name=name)

        # Case 1 : schema is a NBTag subclass
        if isinstance(schema, type) and issubclass(schema, NBTag):
            if schema in (CompoundNBT, ListNBT):
                raise ValueError("Use a list or a dictionary in the schema to create a CompoundNBT or a ListNBT.")
            # Check if the data contains the name (if it is a dictionary)
            if isinstance(data, dict):
                if len(data) != 1:
                    raise ValueError("Expected a dictionary with a single key-value pair.")
                # We also check if the name isn't already set
                if name:
                    raise ValueError("The name is already set.")
                key, value = next(iter(data.items()))
                # Recursive call to go to the next part
                return NBTag.from_object(value, schema, name=key)
            # Else we check if the data can be a payload for the tag
            if not isinstance(data, (bytes, str, int, float, list)):
                raise TypeError(f"Expected one of (bytes, str, int, float, list), but found {type(data).__name__}.")
            # Check if the data is a list of integers
            if isinstance(data, list) and not all(isinstance(item, int) for item in data):
                raise TypeError("Expected a list of integers, but a non-integer element was found.")
            data = cast(Union[bytes, str, int, float, "list[int]"], data)
            # Create the tag with the data and the name
            return schema(data, name=name)  # pyright: ignore[reportCallIssue] # The schema is a subclass of NBTag

        # Sanity check : Verify that all type schemas have been handled
        if not isinstance(schema, (list, tuple, dict)):
            raise TypeError(
                "The schema must be a list, dict, a subclass of NBTag or an object with a `to_nbt` method."
            )

        # Case 2 : schema is a dictionary
        payload: list[NBTag] = []
        if isinstance(schema, dict):
            # We can unpack the dictionary and create a CompoundNBT tag
            if not isinstance(data, dict):
                raise TypeError(f"Expected a dictionary, but found a different type ({type(data).__name__}).")

            # Iterate over the dictionary
            for key, value in data.items():
                # Recursive calls
                payload.append(NBTag.from_object(value, schema[key], name=key))
            # Finally we assign the payload and the name to the CompoundNBT tag
            return CompoundNBT(payload, name=name)

        # Case 3 : schema is a list or a tuple
        # We need to check if every element in the schema has the same type
        # but keep in mind that dict and list are also valid types, as long
        # as there are only dicts, or only lists in the schema
        if not isinstance(data, list):
            raise TypeError(f"Expected a list, but found {type(data).__name__}.")
        if len(schema) == 1:
            # We have two cases here, either the schema supports an unknown number of elements of a single type ...
            children_schema = schema[0]
            # No name in list items
            payload = [NBTag.from_object(item, children_schema) for item in data]
            return ListNBT(payload, name=name)

        # ... or the schema is a list of schemas
        # Check if the schema and the data have the same length
        if len(schema) != len(data):
            raise ValueError(f"The schema and the data must have the same length. ({len(schema)=} != {len(data)=})")
        if len(schema) == 0:
            return ListNBT([], name=name)

        # Check that the schema only has one type of elements
        first_schema = schema[0]
        # Dict/List case
        if isinstance(first_schema, (list, dict)) and not all(isinstance(item, type(first_schema)) for item in schema):
            raise TypeError(f"Expected a list of lists or dictionaries, but found a different type ({schema=}).")
        # NBTag case
        # Ignore branch coverage, `schema` will never be an empty list here
        if isinstance(first_schema, type) and not all(item == first_schema for item in schema):  # pragma: no branch
            raise TypeError(f"The schema must contain a single type of elements. ({schema=})")

        for item, sub_schema in zip(data, schema):
            payload.append(NBTag.from_object(item, sub_schema))
        return ListNBT(payload, name=name)

    def to_object(
        self,
        include_schema: bool = False,
        include_name: bool = False,
    ) -> PayloadType | Mapping[str, PayloadType] | tuple[PayloadType | Mapping[str, PayloadType], FromObjectSchema]:
        """Convert the NBT tag to a python object.

        :param include_schema: Whether to return a schema describing the types of the original tag.
        :param include_name: Whether to include the name of the tag in the output.
            If the tag has no name, the name will be set to "".

        :return:
            Either of:
                * A python object representing the payload of the tag. (default)
                * A dictionary containing the name associated with a python object representing the payload of the tag.
                * A tuple which includes one of the above and a schema describing the types of the original tag.
        """
        if type(self) is EndNBT:
            return NotImplemented
        if type(self) in (CompoundNBT, ListNBT):
            raise TypeError(
                f"Use the `{type(self).__name__}.to_object()` method to convert the tag to a python object."
            )
        result = self.payload if not include_name else {self.name: self.payload}
        if include_schema:
            return result, type(self)
        return result

    @override
    def __repr__(self) -> str:
        if self.name:
            return f"{type(self).__name__}[{self.name!r}]({self.payload!r})"
        return f"{type(self).__name__}({self.payload!r})"

    @override
    def to_nbt(self, name: str = "") -> NBTag:
        """Convert the object to an NBT tag.

        .. warning:: This is already an NBT tag, so it will modify the name of the tag and return itself.
        """
        self.name = name
        return self

    @property
    @abstractmethod
    def value(self) -> PayloadType:
        """Get the payload of the NBT tag in a python-friendly format."""
        raise NotImplementedError


# endregion
# region NBT tags types


@final
@define
class EndNBT(NBTag):
    """Sentinel tag used to mark the end of a TAG_Compound."""

    payload: None = None
    name: str = ""

    @override
    def serialize_to(self, buf: Buffer, with_type: bool = True, with_name: bool = False) -> None:
        self._write_header(buf, with_type=with_type, with_name=False)

    @override
    @classmethod
    def read_from(cls, buf: Buffer, with_type: bool = True, with_name: bool = True) -> EndNBT:
        _, tag_type = cls._read_header(buf, read_type=with_type, with_name=with_name)
        if _get_tag_type(cls) != tag_type:
            raise TypeError(f"Expected a {_get_tag_type(cls).name} tag, but found a different tag ({tag_type.name}).")
        return EndNBT()

    @override
    def to_object(
        self, include_schema: bool = False, include_name: bool = False
    ) -> PayloadType | Mapping[str, PayloadType]:
        return NotImplemented

    @property
    @override
    def value(self) -> PayloadType:
        return NotImplemented


@define
class _NumberNBTag(NBTag, RequiredParamsABCMixin):
    """Base class for NBT tags representing a number.

    This class is not meant to be used directly, but rather through its subclasses.
    """

    _REQUIRED_CLASS_VARS = ("STRUCT_FORMAT", "DATA_SIZE")

<<<<<<< HEAD
    STRUCT_FORMAT: ClassVar[INT_FORMATS_TYPE] = NotImplemented  # pyright: ignore[reportAssignmentType]
=======
    STRUCT_FORMAT: ClassVar[INT_FORMATS_TYPE] = NotImplemented
>>>>>>> a21ed7db
    DATA_SIZE: ClassVar[int] = NotImplemented

    payload: int
    name: str = ""

    @override
    def serialize_to(self, buf: Buffer, with_type: bool = True, with_name: bool = True) -> None:
        self._write_header(buf, with_type=with_type, with_name=with_name)
        buf.write_value(self.STRUCT_FORMAT, self.payload)

    @override
    @classmethod
    def read_from(cls, buf: Buffer, with_type: bool = True, with_name: bool = True) -> Self:
        name, tag_type = cls._read_header(buf, read_type=with_type, with_name=with_name)
        if _get_tag_type(cls) != tag_type:
            raise TypeError(f"Expected a {_get_tag_type(cls).name} tag, but found a different tag ({tag_type.name}).")

        if buf.remaining < cls.DATA_SIZE:
            raise IOError(f"Buffer does not contain enough data to read a {tag_type.name}.")

        return cls(buf.read_value(cls.STRUCT_FORMAT), name=name)

    @override
    def validate(self) -> None:
        if not isinstance(self.payload, int):  # pyright: ignore[reportUnnecessaryIsInstance]
            raise TypeError(f"Expected an int, but found {type(self.payload).__name__}.")
        int_min = -(1 << (self.DATA_SIZE * 8 - 1))
        int_max = (1 << (self.DATA_SIZE * 8 - 1)) - 1
        if not int_min <= self.payload <= int_max:
            raise OverflowError(f"Value out of range for a {type(self).__name__} tag.")

    @property
    @override
    def value(self) -> int:
        return self.payload

    def __int__(self) -> int:
        return self.payload


@final
class ByteNBT(_NumberNBTag):
    """NBT tag representing a single byte value, represented as a signed 8-bit integer."""

    STRUCT_FORMAT: ClassVar[INT_FORMATS_TYPE] = StructFormat.BYTE
    DATA_SIZE: ClassVar[int] = 1

    __slots__ = ()


@final
class ShortNBT(_NumberNBTag):
    """NBT tag representing a short value, represented as a signed 16-bit integer."""

    STRUCT_FORMAT: ClassVar[INT_FORMATS_TYPE] = StructFormat.SHORT
    DATA_SIZE: ClassVar[int] = 2

    __slots__ = ()


@final
class IntNBT(_NumberNBTag):
    """NBT tag representing an integer value, represented as a signed 32-bit integer."""

    STRUCT_FORMAT: ClassVar[INT_FORMATS_TYPE] = StructFormat.INT
    DATA_SIZE: ClassVar[int] = 4

    __slots__ = ()


@final
class LongNBT(_NumberNBTag):
    """NBT tag representing a long value, represented as a signed 64-bit integer."""

    STRUCT_FORMAT: ClassVar[INT_FORMATS_TYPE] = StructFormat.LONGLONG
    DATA_SIZE: ClassVar[int] = 8

    __slots__ = ()


@define
class _FloatingNBTag(NBTag, RequiredParamsABCMixin):
    """Base class for NBT tags representing a floating-point number."""

    _REQUIRED_CLASS_VARS = ("STRUCT_FORMAT", "DATA_SIZE")

<<<<<<< HEAD
    STRUCT_FORMAT: ClassVar[FLOAT_FORMATS_TYPE] = NotImplemented  # pyright: ignore[reportAssignmentType]
=======
    STRUCT_FORMAT: ClassVar[FLOAT_FORMATS_TYPE] = NotImplemented
>>>>>>> a21ed7db
    DATA_SIZE: ClassVar[int] = NotImplemented

    payload: float
    name: str = ""

    @override
    def __attrs_post_init__(self) -> None:
        if isinstance(self.payload, int):
            self.payload = float(self.payload)
        return super().__attrs_post_init__()

    @override
    def serialize_to(self, buf: Buffer, with_type: bool = True, with_name: bool = True) -> None:
        self._write_header(buf, with_type=with_type, with_name=with_name)
        buf.write_value(self.STRUCT_FORMAT, self.payload)

    @override
    @classmethod
    def read_from(cls, buf: Buffer, with_type: bool = True, with_name: bool = True) -> Self:
        name, tag_type = cls._read_header(buf, read_type=with_type, with_name=with_name)
        if _get_tag_type(cls) != tag_type:
            raise TypeError(f"Expected a {_get_tag_type(cls).name} tag, but found a different tag ({tag_type.name}).")

        if buf.remaining < cls.DATA_SIZE:
            raise IOError(f"Buffer does not contain enough data to read a {tag_type.name}.")

        return cls(buf.read_value(cls.STRUCT_FORMAT), name=name)

    def __float__(self) -> float:
        return self.payload

    @property
    @override
    def value(self) -> float:
        return self.payload

    @override
    def validate(self) -> None:
        if not isinstance(self.payload, (int, float)):  # pyright: ignore[reportUnnecessaryIsInstance] # We want to check anyway
            raise TypeError(f"Expected a float, but found {type(self.payload).__name__}.")


@final
class FloatNBT(_FloatingNBTag):
    """NBT tag representing a floating-point value, represented as a 32-bit IEEE 754-2008 binary32 value."""

    STRUCT_FORMAT: ClassVar[FLOAT_FORMATS_TYPE] = StructFormat.FLOAT
    DATA_SIZE: ClassVar[int] = 4

    __slots__ = ()


@final
class DoubleNBT(_FloatingNBTag):
    """NBT tag representing a double-precision floating-point value, represented as a 64-bit IEEE 754-2008 binary64."""

    STRUCT_FORMAT: ClassVar[FLOAT_FORMATS_TYPE] = StructFormat.DOUBLE
    DATA_SIZE: ClassVar[int] = 8

    __slots__ = ()


@define
class ByteArrayNBT(NBTag):
    """NBT tag representing an array of bytes. The length of the array is stored as a signed 32-bit integer."""

    payload: bytes
    name: str = ""

    @override
    def __attrs_post_init__(self) -> None:
        if isinstance(self.payload, bytearray):
            self.payload = bytes(self.payload)
        return super().__attrs_post_init__()

    @override
    def serialize_to(self, buf: Buffer, with_type: bool = True, with_name: bool = True) -> None:
        self._write_header(buf, with_type=with_type, with_name=with_name)
        IntNBT(len(self.payload)).serialize_to(buf, with_type=False, with_name=False)
        buf.write(self.payload)

    @override
    @classmethod
    def read_from(cls, buf: Buffer, with_type: bool = True, with_name: bool = True) -> ByteArrayNBT:
        name, tag_type = cls._read_header(buf, read_type=with_type, with_name=with_name)
        if _get_tag_type(cls) != tag_type:
            raise TypeError(f"Expected a {_get_tag_type(cls).name} tag, but found a different tag ({tag_type.name}).")
        try:
            length = IntNBT.read_from(buf, with_type=False, with_name=False).value
        except IOError as exc:
            raise IOError("Buffer does not contain enough data to read a byte array.") from exc

        if length < 0:
            raise ValueError("Invalid byte array length.")

        if buf.remaining < length:
            raise IOError(
                f"Buffer does not contain enough data to read the byte array ({buf.remaining} < {length} bytes)."
            )

        return ByteArrayNBT(bytes(buf.read(length)), name=name)

    def __bytes__(self) -> bytes:
        """Get the bytes value of the ByteArrayNBT tag."""
        return self.payload

    @override
    def __repr__(self) -> str:
        if self.name:
            return f"{type(self).__name__}[{self.name!r}](length={len(self.payload)})"
        if len(self.payload) < 8:
            return f"{type(self).__name__}(length={len(self.payload)}, {self.payload!r})"
        return f"{type(self).__name__}(length={len(self.payload)}, {bytes(self.payload[:7])!r}...)"

    @property
    @override
    def value(self) -> bytes:
        return self.payload

    @override
    def validate(self) -> None:
        # TODO: There's an explicit conversion to bytes in __attrs_post_init__, so payload
        # should never be bytearray. Only bytes should be probably valid here.
        if not isinstance(self.payload, (bytearray, bytes)):  # pyright: ignore[reportUnnecessaryIsInstance]
            raise TypeError(f"Expected a bytes, but found {type(self.payload).__name__}.")


@define
class StringNBT(NBTag):
    """NBT tag representing an UTF-8 string value. The length of the string is stored as a signed 16-bit integer."""

    payload: str
    name: str = ""

    @override
    def serialize_to(self, buf: Buffer, with_type: bool = True, with_name: bool = True) -> None:
        self._write_header(buf, with_type=with_type, with_name=with_name)
        if len(self.payload) > 32767:
            # Check the length of the string (can't generate strings that long in tests)
            raise ValueError("Maximum character limit for writing strings is 32767 characters.")  # pragma: no cover

        data = bytes(self.payload, "utf-8")
        ShortNBT(len(data)).serialize_to(buf, with_type=False, with_name=False)
        buf.write(data)

    @override
    @classmethod
    def read_from(cls, buf: Buffer, with_type: bool = True, with_name: bool = True) -> StringNBT:
        name, tag_type = cls._read_header(buf, read_type=with_type, with_name=with_name)
        if _get_tag_type(cls) != tag_type:
            raise TypeError(f"Expected a {_get_tag_type(cls).name} tag, but found a different tag ({tag_type.name}).")
        try:
            length = ShortNBT.read_from(buf, with_type=False, with_name=False).value
        except IOError as exc:
            raise IOError("Buffer does not contain enough data to read a string.") from exc

        if length < 0:
            raise ValueError("Invalid string length.")

        if buf.remaining < length:
            raise IOError("Buffer does not contain enough data to read the string.")
        data = buf.read(length)
        return StringNBT(data.decode("utf-8"), name=name)

    @override
    def __str__(self) -> str:
        return self.payload

    @property
    @override
    def value(self) -> str:
        return self.payload

    @override
    def validate(self) -> None:
        if not isinstance(self.payload, str):  # pyright: ignore[reportUnnecessaryIsInstance]
            raise TypeError(f"Expected a str, but found {type(self.payload).__name__}.")
        if len(self.payload) > 32767:
            raise ValueError("Maximum character limit for writing strings is 32767 characters.")
        # Check that the string is valid UTF-8
        try:
            _ = self.payload.encode("utf-8")
        except UnicodeEncodeError as exc:
            raise ValueError("Invalid UTF-8 string.") from exc


@define
class ListNBT(NBTag):
    """NBT tag representing a list of tags. All tags in the list must be of the same type."""

    payload: list[NBTag]
    name: str = ""

    @override
    def serialize_to(self, buf: Buffer, with_type: bool = True, with_name: bool = True) -> None:
        self._write_header(buf, with_type=with_type, with_name=with_name)

        if not self.payload:
            # Set the tag type to TAG_End if the list is empty
            EndNBT().serialize_to(buf, with_name=False)
            IntNBT(0).serialize_to(buf, with_name=False, with_type=False)
            return

        tag_type = _get_tag_type(self.payload[0])
        ByteNBT(tag_type).serialize_to(buf, with_name=False, with_type=False)
        IntNBT(len(self.payload)).serialize_to(buf, with_name=False, with_type=False)
        for tag in self.payload:
            tag.serialize_to(buf, with_type=False, with_name=False)

    @override
    @classmethod
    def read_from(cls, buf: Buffer, with_type: bool = True, with_name: bool = True) -> ListNBT:
        name, tag_type = cls._read_header(buf, read_type=with_type, with_name=with_name)
        if _get_tag_type(cls) != tag_type:
            raise TypeError(f"Expected a {_get_tag_type(cls).name} tag, but found a different tag ({tag_type.name}).")
        list_tag_type = ByteNBT.read_from(buf, with_type=False, with_name=False).payload
        try:
            length = IntNBT.read_from(buf, with_type=False, with_name=False).value
        except IOError as exc:
            raise IOError("Buffer does not contain enough data to read a list.") from exc

        if length < 1 or list_tag_type is NBTagType.END:
            return ListNBT([], name=name)

        try:
            list_tag_type = NBTagType(list_tag_type)
        except ValueError as exc:
            raise TypeError(f"Unknown tag type {list_tag_type}.") from exc

        list_type_class = ASSOCIATED_TYPES.get(list_tag_type, NBTag)
        if list_type_class is NBTag:
            raise TypeError(f"Unknown tag type {list_tag_type}.")  # pragma: no cover
        try:
            payload = [list_type_class.read_from(buf, with_type=False, with_name=False) for _ in range(length)]
        except IOError as exc:
            raise IOError("Buffer does not contain enough data to read the list.") from exc
        return ListNBT(payload, name=name)

    def __iter__(self) -> Iterator[NBTag]:
        """Iterate over the tags in the list."""
        yield from self.payload

    @override
    def __repr__(self) -> str:
        if self.name:
            return f"{type(self).__name__}[{self.name!r}](length={len(self.payload)}, {self.payload!r})"
        if len(self.payload) < 8:
            return f"{type(self).__name__}(length={len(self.payload)}, {self.payload!r})"
        return f"{type(self).__name__}(length={len(self.payload)}, {self.payload[:7]!r}...)"

    @override
    def to_object(
        self, include_schema: bool = False, include_name: bool = False
    ) -> (
        list[PayloadType]
        | Mapping[str, list[PayloadType]]
        | tuple[list[PayloadType] | Mapping[str, list[PayloadType]], list[FromObjectSchema]]
    ):
        result = [tag.to_object() for tag in self.payload]
        result = cast("list[PayloadType]", result)
        result = result if not include_name else {self.name: result}
        if include_schema:
            subschemas = [
                cast("tuple[PayloadType, FromObjectSchema]", tag.to_object(include_schema=True))[1]
                for tag in self.payload
            ]
            if len(result) == 0:
                return result, []

            first = subschemas[0]
            if all(schema == first for schema in subschemas):
                return result, [first]

            # Useful tests but if they fail, this means `test_to_object_morecases` fails
            # because they can only be triggered by a malfunction of to_object in a child class
            # or the `validate` method
            if not isinstance(first, (dict, list)):  # pragma: no cover
                raise TypeError(f"The schema must contain either a dict or a list. Found {first!r}")
            # This will take care of ensuring either everything is a dict or a list
            if not all(isinstance(schema, type(first)) for schema in subschemas):  # pragma: no cover
                raise TypeError(f"All items in the list must have the same type. Found {subschemas!r}")
            return result, subschemas
        return result

    @property
    @override
    def value(self) -> list[PayloadType]:
        return [tag.value for tag in self.payload]

    @override
    def validate(self) -> None:
        if not isinstance(self.payload, list):  # pyright: ignore[reportUnnecessaryIsInstance]
            raise TypeError(f"Expected a list, but found {type(self.payload).__name__}.")
        if not all(isinstance(tag, NBTag) for tag in self.payload):  # pyright: ignore[reportUnnecessaryIsInstance]
            raise TypeError("All items in a list must be NBTags.")
        if not self.payload:
            return
        first_tag_type = type(self.payload[0])
        if not all(type(tag) is first_tag_type for tag in self.payload):
            raise TypeError("All tags in a list must be of the same type.")
        if not all(tag.name == "" for tag in self.payload):
            raise ValueError("All tags in a list must be unnamed.")


@define
class CompoundNBT(NBTag):
    """NBT tag representing a compound of named tags."""

    payload: list[NBTag]
    name: str = ""

    @override
    def serialize_to(self, buf: Buffer, with_type: bool = True, with_name: bool = True) -> None:
        self._write_header(buf, with_type=with_type, with_name=with_name)
        if not self.payload:
            EndNBT().serialize_to(buf, with_name=False, with_type=True)
            return

        for tag in self.payload:
            tag.serialize_to(buf)
        EndNBT().serialize_to(buf, with_name=False, with_type=True)

    @override
    @classmethod
    def read_from(cls, buf: Buffer, with_type: bool = True, with_name: bool = True) -> CompoundNBT:
        name, tag_type = cls._read_header(buf, read_type=with_type, with_name=with_name)
        if _get_tag_type(cls) != tag_type:
            raise TypeError(f"Expected a {_get_tag_type(cls).name} tag, but found a different tag ({tag_type.name}).")

        payload: list[NBTag] = []
        while True:
            child_name, child_type = cls._read_header(buf, with_name=True, read_type=True)
            if child_type is NBTagType.END:
                break
            # The name and type of the tag have already been read
            tag = ASSOCIATED_TYPES[child_type].read_from(buf, with_type=False, with_name=False)
            tag.name = child_name
            payload.append(tag)
        return CompoundNBT(payload, name=name)

    def __iter__(self):
        """Iterate over the tags in the compound."""
        for tag in self.payload:
            yield tag.name, tag

    @override
    def __repr__(self) -> str:
        if self.name:
            return f"{type(self).__name__}[{self.name!r}]({dict(self)})"
        return f"{type(self).__name__}({dict(self)})"

    @override
    def to_object(
        self, include_schema: bool = False, include_name: bool = False
    ) -> (
        Mapping[str, PayloadType]
        | Mapping[str, Mapping[str, PayloadType]]
        | tuple[
            Mapping[str, PayloadType] | Mapping[str, Mapping[str, PayloadType]],
            Mapping[str, FromObjectSchema],
        ]
    ):
        result = {tag.name: tag.to_object() for tag in self.payload}
        result = cast("Mapping[str, PayloadType]", result)
        result = result if not include_name else {self.name: result}
        if include_schema:
            subschemas = {
                tag.name: cast(
                    "tuple[PayloadType, FromObjectSchema]",
                    tag.to_object(include_schema=True),
                )[1]
                for tag in self.payload
            }
            return result, subschemas
        return result

    @override
    def __eq__(self, other: object) -> bool:
        """Check equality between two CompoundNBT tags.

        :param other: The other CompoundNBT tag to compare to.

        :return: True if the tags are equal, False otherwise.

        .. note:: The order of the tags is not guaranteed, but the names of the tags must match. This function assumes
            that there are no duplicate tags in the compound.
        """
        # The order of the tags is not guaranteed
        if not isinstance(other, NBTag):
            return NotImplemented
        if type(self) is not type(other):
            return False
        if self.name != other.name:
            return False
        other = cast(CompoundNBT, other)
        if len(self.payload) != len(other.payload):
            return False
        return all(tag in other.payload for tag in self.payload)

    @property
    @override
    def value(self) -> dict[str, PayloadType]:
        return {tag.name: tag.value for tag in self.payload}

    @override
    def validate(self) -> None:
        if not isinstance(self.payload, list):  # pyright: ignore[reportUnnecessaryIsInstance]
            raise TypeError(f"Expected a list, but found {type(self.payload).__name__}.")
        if not all(isinstance(tag, NBTag) for tag in self.payload):  # pyright: ignore[reportUnnecessaryIsInstance]
            raise TypeError("All items in a compound must be NBTags.")
        if not all(tag.name for tag in self.payload):
            raise ValueError("All tags in a compound must be named.")
        if len(self.payload) != len({tag.name for tag in self.payload}):
            raise ValueError("All tags in a compound must have unique names.")


@define
class _NumberArrayNBTag(NBTag, RequiredParamsABCMixin):
    """Base class for NBT tags representing an array of numbers."""

    _REQUIRED_CLASS_VARS = ("STRUCT_FORMAT", "DATA_SIZE")

<<<<<<< HEAD
    STRUCT_FORMAT: ClassVar[INT_FORMATS_TYPE] = NotImplemented  # pyright: ignore[reportAssignmentType]
=======
    STRUCT_FORMAT: ClassVar[INT_FORMATS_TYPE] = NotImplemented
>>>>>>> a21ed7db
    DATA_SIZE: ClassVar[int] = NotImplemented

    payload: list[int]
    name: str = ""

    @override
    def serialize_to(self, buf: Buffer, with_type: bool = True, with_name: bool = True) -> None:
        self._write_header(buf, with_type=with_type, with_name=with_name)
        IntNBT(len(self.payload)).serialize_to(buf, with_name=False, with_type=False)
        for i in self.payload:
            buf.write_value(self.STRUCT_FORMAT, i)

    @override
    @classmethod
    def read_from(cls, buf: Buffer, with_type: bool = True, with_name: bool = True) -> Self:
        name, tag_type = cls._read_header(buf, read_type=with_type, with_name=with_name)
        if _get_tag_type(cls) != tag_type:
            raise TypeError(f"Expected a {_get_tag_type(cls).name} tag, but found a different tag ({tag_type.name}).")
        length = IntNBT.read_from(buf, with_type=False, with_name=False).value

        if buf.remaining < length * cls.DATA_SIZE:
            raise IOError(f"Buffer does not contain enough data to read the entire {tag_type.name}.")

        return cls([buf.read_value(cls.STRUCT_FORMAT) for _ in range(length)], name=name)

    @override
    def validate(self) -> None:
        if not isinstance(self.payload, list):  # pyright: ignore[reportUnnecessaryIsInstance]
            raise TypeError(f"Expected a list, but found {type(self.payload).__name__}.")
        if not all(isinstance(item, int) for item in self.payload):  # pyright: ignore[reportUnnecessaryIsInstance]
            raise TypeError("All items in an integer array must be integers.")
        if any(
            item < -(1 << (self.DATA_SIZE * 8 - 1)) or item >= 1 << (self.DATA_SIZE * 8 - 1) for item in self.payload
        ):
            raise OverflowError(f"Integer array contains values out of range. ({self.payload})")

    @property
    @override
    def value(self) -> list[int]:
        return self.payload

    def __iter__(self) -> Iterator[int]:
        yield from self.payload


@final
class IntArrayNBT(_NumberArrayNBTag):
    """NBT tag representing an array of integers. The length of the array is stored as a signed 32-bit integer."""

    STRUCT_FORMAT: ClassVar[INT_FORMATS_TYPE] = StructFormat.INT
    DATA_SIZE: ClassVar[int] = 4

    __slots__ = ()


@final
class LongArrayNBT(_NumberArrayNBTag):
    """NBT tag representing an array of longs. The length of the array is stored as a signed 32-bit integer."""

    STRUCT_FORMAT: ClassVar[INT_FORMATS_TYPE] = StructFormat.LONGLONG
    DATA_SIZE: ClassVar[int] = 8

    __slots__ = ()


# endregion

# region: NBT Associated Types
ASSOCIATED_TYPES: dict[NBTagType, type[NBTag]] = {
    NBTagType.END: EndNBT,
    NBTagType.BYTE: ByteNBT,
    NBTagType.SHORT: ShortNBT,
    NBTagType.INT: IntNBT,
    NBTagType.LONG: LongNBT,
    NBTagType.FLOAT: FloatNBT,
    NBTagType.DOUBLE: DoubleNBT,
    NBTagType.BYTE_ARRAY: ByteArrayNBT,
    NBTagType.STRING: StringNBT,
    NBTagType.LIST: ListNBT,
    NBTagType.COMPOUND: CompoundNBT,
    NBTagType.INT_ARRAY: IntArrayNBT,
    NBTagType.LONG_ARRAY: LongArrayNBT,
}


def _get_tag_type(tag: NBTag | type[NBTag]) -> NBTagType:
    """Get the tag type of an NBTag object or class."""
    cls = tag if isinstance(tag, type) else type(tag)

    for tag_type, tag_cls in ASSOCIATED_TYPES.items():
        if cls is tag_cls:
            return tag_type

    raise ValueError(f"Unknown tag type {cls!r}.")  # pragma: no cover


# endregion<|MERGE_RESOLUTION|>--- conflicted
+++ resolved
@@ -1,6 +1,6 @@
 from __future__ import annotations
 
-from abc import abstractmethod
+from abc import ABC, abstractmethod
 from collections.abc import Iterator, Mapping, Sequence
 from enum import IntEnum
 from typing import ClassVar, Protocol, Union, cast, final, runtime_checkable
@@ -180,7 +180,7 @@
 """Represents the type of a schema, used to define how an object should be converted to an NBT tag(s)."""
 
 
-class NBTag(MCType, NBTagConvertible):
+class NBTag(MCType, NBTagConvertible, ABC):
     """Base class for NBT tags.
 
     In MC v1.20.2+ the type and name of the root tag is not written to the buffer, and unless specified,
@@ -508,11 +508,7 @@
 
     _REQUIRED_CLASS_VARS = ("STRUCT_FORMAT", "DATA_SIZE")
 
-<<<<<<< HEAD
-    STRUCT_FORMAT: ClassVar[INT_FORMATS_TYPE] = NotImplemented  # pyright: ignore[reportAssignmentType]
-=======
     STRUCT_FORMAT: ClassVar[INT_FORMATS_TYPE] = NotImplemented
->>>>>>> a21ed7db
     DATA_SIZE: ClassVar[int] = NotImplemented
 
     payload: int
@@ -599,11 +595,7 @@
 
     _REQUIRED_CLASS_VARS = ("STRUCT_FORMAT", "DATA_SIZE")
 
-<<<<<<< HEAD
-    STRUCT_FORMAT: ClassVar[FLOAT_FORMATS_TYPE] = NotImplemented  # pyright: ignore[reportAssignmentType]
-=======
     STRUCT_FORMAT: ClassVar[FLOAT_FORMATS_TYPE] = NotImplemented
->>>>>>> a21ed7db
     DATA_SIZE: ClassVar[int] = NotImplemented
 
     payload: float
@@ -1026,11 +1018,7 @@
 
     _REQUIRED_CLASS_VARS = ("STRUCT_FORMAT", "DATA_SIZE")
 
-<<<<<<< HEAD
-    STRUCT_FORMAT: ClassVar[INT_FORMATS_TYPE] = NotImplemented  # pyright: ignore[reportAssignmentType]
-=======
     STRUCT_FORMAT: ClassVar[INT_FORMATS_TYPE] = NotImplemented
->>>>>>> a21ed7db
     DATA_SIZE: ClassVar[int] = NotImplemented
 
     payload: list[int]
