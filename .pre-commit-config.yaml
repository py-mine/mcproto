repos:
  - repo: https://github.com/pre-commit/pre-commit-hooks
    rev: v4.3.0
    hooks:
      - id: check-merge-conflict
      - id: check-toml # For pyproject.toml
      - id: check-yaml # For workflows
      - id: end-of-file-fixer
      - id: trailing-whitespace
        args: [--markdown-linebreak-ext=md]
      - id: mixed-line-ending
        args: [--fix=lf]

  - repo: https://github.com/pre-commit/pygrep-hooks
    rev: v1.9.0
    hooks:
      - id: python-check-blanket-noqa # Enforce noqa annotations (noqa: F401,W203)
      - id: python-use-type-annotations # Enforce type annotations instead of type comments

  - repo: local
    hooks:
      - id: black
        name: Black
        description: Auto-format the code with black
        entry: poetry run black
        language: system
        types: [python]

  - repo: local
    hooks:
      - id: isort
        name: ISort
        description: Sort imports with isort
        entry: poetry run isort
        language: system
        types: [python]

  - repo: local
    hooks:
      - id: flake8
        name: Flake8
        description: Run flake8 checks on the code
        entry: poetry run flake8
        language: system
        types: [python]

  - repo: local
    hooks:
<<<<<<< HEAD
      - id: codespell
        name: CodeSpell
        description: Run code spell checker
        entry: poetry run codespell
        language: system

=======
      - id: slotscheck
        name: Slotscheck
        description: "Slotscheck: Ensure your __slots__ are working properly"
        entry: poetry run slotscheck -v
        language: python
        require_serial: true
        types: [python]
>>>>>>> 785b9260

  - repo: local
    hooks:
      - id: pyright
        name: Pyright
        description: Run pyright type checker
        entry: poetry run pyright
        language: system
        types: [python]
        pass_filenames: false # pyright runs for the entire project, it can't run for single files<|MERGE_RESOLUTION|>--- conflicted
+++ resolved
@@ -46,14 +46,15 @@
 
   - repo: local
     hooks:
-<<<<<<< HEAD
       - id: codespell
         name: CodeSpell
         description: Run code spell checker
         entry: poetry run codespell
         language: system
 
-=======
+
+  - repo: local
+    hooks:
       - id: slotscheck
         name: Slotscheck
         description: "Slotscheck: Ensure your __slots__ are working properly"
@@ -61,7 +62,6 @@
         language: python
         require_serial: true
         types: [python]
->>>>>>> 785b9260
 
   - repo: local
     hooks:
